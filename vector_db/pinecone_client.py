--- conflicted
+++ resolved
@@ -148,15 +148,9 @@
             effective_filter["user_id"] = user_id
             print(f"Adding user_id='{user_id}' to filter.") # Debug print
 
-<<<<<<< HEAD
         if ingredient is not None:
             effective_filter["ingredient"] = ingredient
-            print(f"Adding ingredient='{ingredient}' to filter.") # Debug print
-=======
-        # if ingredient is not None:
-        #     effective_filter["ingredient"] = ingredient
-        #     print(f"Adding ingredient='{ingredient}' to filter.")
->>>>>>> 3d4f1fed
+            print(f"Adding ingredient='{ingredient}' to filter.")
             # Note: If you need case-insensitive ingredient match, you might need to store
             # a lowercased version in metadata or use Pinecone's text matching features if available/suitable.
             # Assuming exact string match for now.
